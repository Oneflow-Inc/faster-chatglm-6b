--- conflicted
+++ resolved
@@ -20,14 +20,6 @@
 if not hasattr(nn.utils, "skip_init"):
     nn.utils.skip_init = new_skip_init
 
-<<<<<<< HEAD
-def _tensor_data_ptr(self):
-    return id(self)
-
-if not hasattr(flow.Tensor, "data_ptr"):
-    flow.Tensor.data_ptr = _tensor_data_ptr
-=======
->>>>>>> 1df42831
 
 from transformers import dynamic_module_utils
 orig_get_class_from_dynamic_module = dynamic_module_utils.get_class_from_dynamic_module
