--- conflicted
+++ resolved
@@ -5,10 +5,7 @@
 import copy
 import os
 import warnings
-<<<<<<< HEAD
 import re
-=======
->>>>>>> fee85e76
 
 import torch
 import torch.utils.checkpoint
@@ -1075,12 +1072,7 @@
         for outputs in self.stream_generate(**input_ids, **gen_kwargs):
             outputs = outputs.tolist()[0][len(input_ids["input_ids"][0]):]
             response = tokenizer.decode(outputs)
-<<<<<<< HEAD
             response = self.process_response(response)
-=======
-            response = response.strip()
-            response = response.replace("[[训练时间]]", "2023年")
->>>>>>> fee85e76
             new_history = history + [(query, response)]
             yield response, new_history
 
